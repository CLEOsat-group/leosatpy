--- conflicted
+++ resolved
@@ -87,12 +87,6 @@
 _log.addHandler(stream)
 _log_level = _log.level
 
-
-# Warnings
-# np.seterr(divide='ignore', invalid='ignore')
-# np.errstate(invalid='ignore')
-# warnings.simplefilter('ignore', category=AstropyWarning)
-
 # -----------------------------------------------------------------------------
 
 # changelog
@@ -107,17 +101,10 @@
     """ Class to reduce satellite observations from different telescopes."""
 
     def __init__(self,
-<<<<<<< HEAD
                  input_path: str,
                  args: argparse.Namespace = None,
                  silent: bool = False, verbose: bool = False,
                  log: logging.Logger = _log, log_level: int = _log_level):
-=======
-                 input_path,
-                 args: argparse.Namespace = None,
-                 silent=False, verbose=False,
-                 log=_log, log_level=_log_level):
->>>>>>> 20e4cdad
         """ Constructor with default values """
 
         ignore_warnings = args.ignore_warnings
